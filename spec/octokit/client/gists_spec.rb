--- conflicted
+++ resolved
@@ -141,15 +141,9 @@
 
   describe ".gist_comment" do
     it "returns a gist comment" do
-<<<<<<< HEAD
       stub_get("/gists/4bcad24/comments/12345").
-        to_return(:body => fixture("v3/gist_comment.json"))
+        to_return(json_response("gist_comment.json"))
       comment = @client.gist_comment("4bcad24", 12345)
-=======
-      stub_get("/gists/comments/12345").
-        to_return(json_response("gist_comment.json"))
-      comment = @client.gist_comment(12345)
->>>>>>> ae643222
       expect(comment.id).to eq(451398)
     end
   end
@@ -158,7 +152,7 @@
     it "creates a gist comment" do
       stub_post("/gists/12345/comments").
         to_return(json_response("gist_comment_create.json"))
-      comment = @client.create_gist_comment(12345, "This is very helpful.")
+      comment = @client.create_gist_comment('12345', "This is very helpful.")
       expect(comment.id).to eq(586399)
       expect(comment.body).to eq("This is very helpful.")
     end
@@ -166,15 +160,9 @@
 
   describe ".update_gist_comment" do
     it "updates a gist comment" do
-<<<<<<< HEAD
       stub_patch("/gists/4bcad24/comments/12345").
-        to_return(:body => fixture("v3/gist_comment_update.json"))
+        to_return(json_response("gist_comment_update.json"))
       comment = @client.update_gist_comment("4bcad24", 12345, ":heart:")
-=======
-      stub_patch("/gists/comments/12345").
-        to_return(json_response("gist_comment_update.json"))
-      comment = @client.update_gist_comment(12345, ":heart:")
->>>>>>> ae643222
       expect(comment.body).to eq(":heart:")
     end
   end
