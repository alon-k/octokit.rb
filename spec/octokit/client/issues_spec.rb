# -*- encoding: utf-8 -*-
require 'helper'

describe Octokit::Client::Issues do

  before do
    @client = Octokit::Client.new(:login => 'sferik')
  end

  describe ".search_issues" do

    it "should return matching issues" do
      stub_get("/api/v2/json/issues/search/sferik/rails_admin/open/activerecord").
      to_return(:body => fixture("v2/issues.json"))
      issues = @client.search_issues("sferik/rails_admin", "activerecord")
      issues.first.number.should == 105
    end

  end

  describe ".list_issues" do

    it "should return issues" do
      stub_get("https://api.github.com/repos/sferik/rails_admin/issues").
        to_return(:body => fixture("v3/issues.json"))
      issues = @client.issues("sferik/rails_admin")
      issues.first.number.should == 388
    end

  end

  describe ".create_issue" do

    it "should create an issue" do
      stub_post("/api/v2/json/issues/open/sferik/rails_admin").
        to_return(:body => fixture("v2/issue.json"))
      issue = @client.create_issue("sferik/rails_admin", "Use OrmAdapter instead of talking directly to ActiveRecord", "Hi,\n\nI just tried to play with this in an app with no ActiveRecord.  I was disappointed.  It seems the only reason the engine relies on AR is to provide History functionality.  I would argue that having the History in a database, and therefore tying the app to AR & SQL, isn't worth it.  How about we change it to just dump to a CSV and remove the AR dep?\n\n$0.02")
      issue.number.should == 105
    end

  end

  describe ".issue" do

    it "should return an issue" do
      stub_get("/api/v2/json/issues/show/sferik/rails_admin/105").
        to_return(:body => fixture("v2/issue.json"))
      issue = @client.issue("sferik/rails_admin", 105)
      issue.number.should == 105
    end

  end

  describe ".close_issue" do

    it "should close an issue" do
      stub_post("/api/v2/json/issues/close/sferik/rails_admin/105").
        to_return(:body => fixture("v2/issue.json"))
      issue = @client.close_issue("sferik/rails_admin", 105)
      issue.number.should == 105
    end

  end

  describe ".reopen_issue" do

    it "should reopen an issue" do
      stub_post("/api/v2/json/issues/reopen/sferik/rails_admin/105").
        to_return(:body => fixture("v2/issue.json"))
      issue = @client.reopen_issue("sferik/rails_admin", 105)
      issue.number.should == 105
    end

  end

  describe ".update_issue" do

    it "should update an issue" do
      stub_post("/api/v2/json/issues/edit/sferik/rails_admin/105").
        to_return(:body => fixture("v2/issue.json"))
      issue = @client.update_issue("sferik/rails_admin", 105, "Use OrmAdapter instead of talking directly to ActiveRecord", "Hi,\n\nI just tried to play with this in an app with no ActiveRecord.  I was disappointed.  It seems the only reason the engine relies on AR is to provide History functionality.  I would argue that having the History in a database, and therefore tying the app to AR & SQL, isn't worth it.  How about we change it to just dump to a CSV and remove the AR dep?\n\n$0.02")
      issue.number.should == 105
    end

  end

  describe ".labels" do

    it "should return labels" do
      stub_get("https://api.github.com/repos/pengwynn/octokit/labels").
        to_return(:body => fixture("v3/labels.json"))
      labels = @client.labels("pengwynn/octokit")
      labels.first.name.should == "V3 Transition"
    end

  end

  describe ".label" do

    it "should return a single labels" do
      stub_get("https://api.github.com/repos/pengwynn/octokit/labels/V3+Addition").
        to_return(:status => 200, :body => fixture('v3/label.json'))
      label = @client.label("pengwynn/octokit", "V3 Addition")
      label.name.should == "V3 Addition"
    end

  end

  describe ".add_label" do

    it "should add a label with a color" do
      stub_post("https://api.github.com/repos/pengwynn/octokit/labels").
        with(:body => "{\"name\":\"a significant bug\",\"color\":\"ededed\"}", 
             :headers => {'Content-Type'=>'application/json'}).
        to_return(:status => 201, :body => fixture('v3/label.json'))
      labels = @client.add_label("pengwynn/octokit", "a significant bug", 'ededed')
      labels.color.should == "ededed"
      labels.name.should  == "V3 Addition"
    end

    it "should add a label with default color" do
      stub_post("https://api.github.com/repos/pengwynn/octokit/labels").
        with(:body => "{\"name\":\"another significant bug\",\"color\":\"ffffff\"}", 
             :headers => {'Content-Type'=>'application/json'}).
        to_return(:status => 201, :body => fixture('v3/label.json'))
      labels = @client.add_label("pengwynn/octokit", "another significant bug")
      labels.color.should == "ededed"
      labels.name.should  == "V3 Addition"
    end

  end

  describe ".remove_label" do

    it "should remove a label" do
<<<<<<< HEAD
      stub_delete("https://api.github.com/repos/pengwynn/octokit/labels/V3+Transition").
       to_return(:status => 204)
      
      response = @client.remove_label("pengwynn/octokit", "V3 Transition")
      response.status.should == 204
=======
      stub_post("/api/v2/json/issues/label/remove/sferik/rails_admin/bug").
        to_return(:body => fixture("v2/labels.json"))
      labels = @client.remove_label("sferik/rails_admin", "bug")
      labels.first.should == "bug"
>>>>>>> 2ded131d
    end

  end

  describe ".issue_comments" do

    it "should return comments for an issue" do
      stub_get("https://api.github.com/repos/pengwynn/octokit/issues/25/comments").
        to_return(:status => 200, :body => fixture('v3/comments.json'))
      comments = @client.issue_comments("pengwynn/octokit", 25)
      comments.first.user.login.should == "ctshryock"
    end

  end

  describe ".issue_comment" do

    it "should return a single comment for an issue" do
      stub_get("https://api.github.com/repos/pengwynn/octokit/issues/comments/25").
        to_return(:status => 200, :body => fixture('v3/comment.json'))
      comments = @client.issue_comment("pengwynn/octokit", 25)
      comments.user.login.should == "ctshryock"
      comments.url.should == "https://api.github.com/repos/pengwynn/octokit/issues/comments/1194690"
    end

  end

  describe ".add_comment" do

    it "should add a comment" do
      stub_post("https://api.github.com/repos/pengwynn/octokit/issues/25/comments").
        with(:body => "{\"body\":\"A test comment\"}",
        :headers => {'Content-Type'=>'application/json'}).
        to_return(:status => 201, :body => fixture('v3/comment.json'))
      comment = @client.add_comment("pengwynn/octokit", 25, "A test comment")
      comment.user.login.should == "ctshryock"
    end

  end

  describe ".update_comment" do

    it "should update an existing comment" do
      stub_post("https://api.github.com/repos/pengwynn/octokit/issues/comments/1194549").
        with(:body => "{\"body\":\"A test comment update\"}",
        :headers => {'Content-Type'=>'application/json'}).
        to_return(:status => 200, :body => fixture('v3/comment.json'))
      comment = @client.update_comment("pengwynn/octokit", 1194549, "A test comment update")
      comment.user.login.should == "ctshryock"
    end

  end

  describe ".delete_comment" do

    it "should delete an existing comment" do
      stub_delete("https://api.github.com/repos/pengwynn/octokit/issues/comments/1194549").
        to_return(:status => 204)
      comment = @client.delete_comment("pengwynn/octokit", 1194549)
      comment.status.should == 204
    end

  end
end<|MERGE_RESOLUTION|>--- conflicted
+++ resolved
@@ -133,18 +133,11 @@
   describe ".remove_label" do
 
     it "should remove a label" do
-<<<<<<< HEAD
       stub_delete("https://api.github.com/repos/pengwynn/octokit/labels/V3+Transition").
        to_return(:status => 204)
       
       response = @client.remove_label("pengwynn/octokit", "V3 Transition")
       response.status.should == 204
-=======
-      stub_post("/api/v2/json/issues/label/remove/sferik/rails_admin/bug").
-        to_return(:body => fixture("v2/labels.json"))
-      labels = @client.remove_label("sferik/rails_admin", "bug")
-      labels.first.should == "bug"
->>>>>>> 2ded131d
     end
 
   end
