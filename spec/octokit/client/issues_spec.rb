require 'helper'

describe Octokit::Client::Issues do

  before do
    Octokit.reset!
    @client = oauth_client
  end

  after do
    Octokit.reset!
  end

  describe ".list_issues", :vcr do
    it "returns issues for a repository" do
      issues = @client.issues("sferik/rails_admin")
      expect(issues).to be_kind_of Array
      assert_requested :get, github_url("/repos/sferik/rails_admin/issues")
    end
    it "returns dashboard issues for the authenticated user" do
      issues = @client.issues
      expect(issues).to be_kind_of Array
      assert_requested :get, github_url("/issues")
    end
  end # .list_issues

  describe ".user_issues", :vcr do
    it "returns issues for the authenticated user for owned and member repos" do
      issues = @client.user_issues
      expect(issues).to be_kind_of Array
      assert_requested :get, github_url("/user/issues")
    end
  end # .user_issues

  describe ".org_issues", :vcr do
    it "returns issues for the organization for the authenticated user" do
      issues = @client.org_issues(test_github_org)
      expect(issues).to be_kind_of Array
      assert_requested :get, github_url("/orgs/#{test_github_org}/issues")
    end
  end # .org_issues

  context "with repository" do
    before(:each) do
      @repo = @client.create_repository("an-repo")
    end

    after(:each) do
      begin
        @client.delete_repository(@repo.full_name)
      rescue Octokit::NotFound
      end
    end

    describe ".create_issue", :vcr do
      it "creates an issue" do
        issue = @client.create_issue \
          @repo.full_name,
          "Migrate issues to v3",
          "Move all Issues calls to v3 of the API"
        expect(issue.title).to match(/Migrate/)
        assert_requested :post, github_url("/repos/#{@repo.full_name}/issues")
      end
      it "creates an issue with delimited labels" do
        issue = @client.create_issue \
          @repo.full_name,
          "New issue with delimited labels",
          "Testing",
          :labels => "bug, feature"
        expect(issue.title).to match(/delimited/)
        expect(issue.labels.map(&:name)).to include("feature")
        assert_requested :post, github_url("/repos/#{@repo.full_name}/issues")
      end
      it "creates an issue with labels array" do
        issue = @client.create_issue \
          @repo.full_name,
          "New issue with labels array",
          "Testing",
          :labels => %w(bug feature)
        expect(issue.title).to match(/array/)
        expect(issue.labels.map(&:name)).to include("feature")
        assert_requested :post, github_url("/repos/#{@repo.full_name}/issues")
      end
      it "creates an issue without body argument" do
        issue = @client.create_issue(@repo.full_name, "New issue without body argument")
        expect(issue.body).to be_nil
        assert_requested :post, github_url("/repos/#{@repo.full_name}/issues")
      end
    end # .create_issue

    context "with issue" do
      before(:each) do
        @issue = @client.create_issue(@repo.full_name, "Migrate issues to v3", "Move all Issues calls to v3 of the API")
      end

      describe ".issue", :vcr do
        it "returns an issue" do
          issue = @client.issue(@repo.full_name, @issue.number)
          assert_requested :get, github_url("/repos/#{@repo.full_name}/issues/#{@issue.number}")
          expect(issue.number).to eq(@issue.number)
        end
        it "returns a full issue" do
          issue = @client.issue(@repo.full_name, @issue.number, :accept => 'application/vnd.github.full+json')
          assert_requested :get, github_url("/repos/#{@repo.full_name}/issues/#{@issue.number}")
          expect(issue.body_html).to include('<p>Move all')
          expect(issue.body_text).to include('Move all')
        end
      end # .issue

      describe ".close_issue", :vcr do
        it "closes an issue" do
          issue = @client.close_issue(@repo.full_name, @issue.number)
          expect(issue.state).to eq "closed"
          expect(issue.number).to eq(@issue.number)
          assert_requested :patch, github_url("/repos/#{@repo.full_name}/issues/#{@issue.number}")
        end
      end # .close_issue

      context "with closed issue" do
        before(:each) do
          @client.close_issue(@repo.full_name, @issue.number)
        end

        describe ".reopen_issue", :vcr do
          it "reopens an issue" do
            issue = @client.reopen_issue(@repo.full_name, @issue.number)
            expect(issue.state).to eq "open"
            expect(issue.number).to eq(@issue.number)
            assert_requested :patch, github_url("/repos/#{@repo.full_name}/issues/#{@issue.number}"), :times => 2
          end
        end # .reopen_issue
      end # with closed issue

      describe ".update_issue", :vcr do
        it "updates an issue" do
          issue = @client.update_issue(@repo.full_name, @issue.number, "Use all the v3 api!", "")
          expect(issue.number).to eq(@issue.number)
          assert_requested :patch, github_url("/repos/#{@repo.full_name}/issues/#{@issue.number}")
        end

        it "updates an issue without positional args" do
          issue = @client.update_issue(@repo.full_name, @issue.number, :title => "Use all the v3 api!", :body => "")
          expect(issue.number).to eq(@issue.number)
          assert_requested :patch, github_url("/repos/#{@repo.full_name}/issues/#{@issue.number}")
        end
      end # .update_issue

      describe ".add_comment", :vcr do
        it "adds a comment" do
          comment = @client.add_comment(@repo.full_name, @issue.number, "A test comment")
          expect(comment.user.login).to eq(test_github_login)
          assert_requested :post, github_url("/repos/#{@repo.full_name}/issues/#{@issue.number}/comments")
        end
<<<<<<< HEAD
      end # .add_comment

      context "with issue comment" do
        before(:each) do
          @issue_comment = @client.add_comment(@repo.full_name, @issue.number, "Another test comment")
        end

        describe ".update_comment", :vcr do
          it "updates an existing comment" do
            @client.update_comment(@repo.full_name, @issue_comment.id, "A test comment update")
            assert_requested :patch, github_url("/repos/#{@repo.full_name}/issues/comments/#{@issue_comment.id}")
          end
        end # .update_comment

        describe ".delete_comment", :vcr do
          it "deletes an existing comment" do
            @client.delete_comment(@repo.full_name, @issue_comment.id)
            assert_requested :delete, github_url("/repos/#{@repo.full_name}/issues/comments/#{@issue_comment.id}")
          end
        end # .delete_comment
      end # with issue comment
    end # with issue
  end # with repository
=======
      end # .delete_comment
    end # with issue comment

    describe ".issue_timeline" do
      it "returns an issue timeline" do
        timeline = @client.issue_timeline(@test_repo, @issue.number)
        expect(timeline).to be_kind_of Array
        assert_requested :get, github_url("/repos/#{@test_repo}/issues/#{@issue.number}/timeline")
      end
    end # .issue_timeline
  end # with issue
>>>>>>> 7f94e45d

  describe ".repository_issues_comments", :vcr do
    it "returns comments for all issues in a repository" do
      comments = @client.issues_comments("octokit/octokit.rb")
      expect(comments).to be_kind_of Array
      assert_requested :get, github_url('/repos/octokit/octokit.rb/issues/comments')
    end
  end # .repository_issues_comments

  describe ".issue_comments", :vcr do
    it "returns comments for an issue" do
      comments = @client.issue_comments("octokit/octokit.rb", 25)
      expect(comments).to be_kind_of Array
      assert_requested :get, github_url('/repos/octokit/octokit.rb/issues/25/comments')
    end
  end # .issue_comments

  describe ".issue_comment", :vcr do
    it "returns a single comment for an issue" do
      comment = @client.issue_comment("octokit/octokit.rb", 1194690)
      expect(comment.rels[:self].href).to eq("https://api.github.com/repos/octokit/octokit.rb/issues/comments/1194690")
      assert_requested :get, github_url('/repos/octokit/octokit.rb/issues/comments/1194690')
    end
  end # .issue_comment
end<|MERGE_RESOLUTION|>--- conflicted
+++ resolved
@@ -151,7 +151,6 @@
           expect(comment.user.login).to eq(test_github_login)
           assert_requested :post, github_url("/repos/#{@repo.full_name}/issues/#{@issue.number}/comments")
         end
-<<<<<<< HEAD
       end # .add_comment
 
       context "with issue comment" do
@@ -172,10 +171,6 @@
             assert_requested :delete, github_url("/repos/#{@repo.full_name}/issues/comments/#{@issue_comment.id}")
           end
         end # .delete_comment
-      end # with issue comment
-    end # with issue
-  end # with repository
-=======
       end # .delete_comment
     end # with issue comment
 
@@ -187,7 +182,6 @@
       end
     end # .issue_timeline
   end # with issue
->>>>>>> 7f94e45d
 
   describe ".repository_issues_comments", :vcr do
     it "returns comments for all issues in a repository" do
