require_relative '../lib/openapi_client_generator'

describe OpenAPIClientGenerator do
  context OpenAPIClientGenerator::Endpoint do
    it "defines singular? as true if no response content" do
      json = {"parameters"=> [{"name"=>"owner", "required"=>true}], "responses"=> {"200"=> {"description"=>"no content"}}}
      endpoint = OpenAPIClientGenerator::Endpoint.new(OasParser::Endpoint.new(OasParser::Path.new(nil, nil, {}), "post", json), [])
      expect(endpoint.singular?).to eq(true)
    end

<<<<<<< HEAD
    it "defines singular? as true if response is not an array type" do
=======
    it "defines singular? as true if response is not an array type and no per page param" do
>>>>>>> 6d16db14
      json = {"parameters"=> [{"name"=>"owner", "required"=>true}], "responses"=> {"200"=> "no content"}}
      endpoint = OpenAPIClientGenerator::Endpoint.new(OasParser::Endpoint.new(OasParser::Path.new(nil, nil, {}), "get", json), [])
      expect(endpoint.singular?).to eq(true)
    end

    it "defines singular? as false if per page parameter" do
      json = {"parameters"=> [{"name"=>"per_page"}]}
      endpoint = OpenAPIClientGenerator::Endpoint.new(OasParser::Endpoint.new(OasParser::Path.new(nil, nil, {}), "get", json), [])
      expect(endpoint.singular?).to eq(false)
    end

    it "defines api_path to replace required param variables" do
      json = {"parameters"=> [{"name"=>"meal_id", "required"=>true}, {"name"=>"repo", "required"=>false}]}
      endpoint = OpenAPIClientGenerator::Endpoint.new(OasParser::Endpoint.new(OasParser::Path.new(nil, "/{repo}/meals/{meal_id}", json), "get", {}), [])
      expect(endpoint.api_path).to eq("{repo}/meals/\#{meal_id}")
    end

    it "defines required_params to ignore owner and accept" do
      json = {"parameters"=> [{"name"=>"owner", "required"=>true}, {"name"=>"accept"}, {"name"=>"meal_id", "required"=>true}]}
      endpoint = OpenAPIClientGenerator::Endpoint.new(OasParser::Endpoint.new(OasParser::Path.new(nil, "/{repo}/meals/{meal_id}", json), "get", {}), [])
      expect(endpoint.required_params.count).to eq(1)
      expect(endpoint.required_params.first.name).to eq("meal_id")
    end

    it "defines required_params to include params from request_body in POST requests" do
      json = {"parameters"=> [{"name"=>"owner", "required"=>true}],
             "requestBody"=> {"content"=> {"application/json"=> {"schema"=> {"properties"=> {"meal_id"=> {}}, "required"=> ["meal_id"]}}}}}
      endpoint = OpenAPIClientGenerator::Endpoint.new(OasParser::Endpoint.new(OasParser::Path.new(nil, nil, {}), "post", json), [])
      expect(endpoint.required_params.count).to eq(1)
      expect(endpoint.required_params.first.name).to eq("meal_id")
    end

    it "defines optional_params to include params from request_body in POST requests" do
      json = {"requestBody"=> {"content"=> {"application/json"=> {"schema"=> {"properties"=> {"meal_id"=> {}, "meal_option"=> {}}, "required"=> ["meal_id"]}}}}}
      endpoint = OpenAPIClientGenerator::Endpoint.new(OasParser::Endpoint.new(OasParser::Path.new(nil, nil, {}), "post", json), [])
      expect(endpoint.optional_params.count).to eq(1)
      expect(endpoint.optional_params.first.name).to eq("meal_option")
    end

    it "defines parameter_type for repos as all possible repo types" do
      json = {"parameters"=> [{"name"=>"repo", "required"=>true}]}
      endpoint = OpenAPIClientGenerator::Endpoint.new(OasParser::Endpoint.new(OasParser::Path.new(nil, nil, {}), "get", json), [])
      expect(endpoint.parameter_type(endpoint.required_params.first)).to eq("[Integer, String, Repository, Hash]")
    end

    it "defines parameter_type otherwise as given value capitalized" do
      json = {"parameters"=> [{"name"=>"meal_id", "required"=>true, "schema"=> {"type"=>"string"}}]}
      endpoint = OpenAPIClientGenerator::Endpoint.new(OasParser::Endpoint.new(OasParser::Path.new(nil, nil, {}), "get", json), [])
      expect(endpoint.parameter_type(endpoint.required_params.first)).to eq("[String]")
    end

    it "defines parameter_description as a set repo description" do
      json = {"parameters"=> [{"name"=>"repo", "required"=>true}]}
      endpoint = OpenAPIClientGenerator::Endpoint.new(OasParser::Endpoint.new(OasParser::Path.new(nil, nil, {}), "get", json), [])
      expect(endpoint.parameter_description(endpoint.required_params.first)).to eq("A GitHub repository")
    end

    it "defines parameter_description as a set id description" do
      json = { "parameters"=> [{"name"=>"meal_id", "required"=>true}]}
      endpoint = OpenAPIClientGenerator::Endpoint.new(OasParser::Endpoint.new(OasParser::Path.new(nil, nil, {}), "get", json), [])
      expect(endpoint.parameter_description(endpoint.required_params.first)).to eq("The ID of the meal")
    end

    it "defines parameter_description otherwise as the given description" do
      # json = {"parameters"=> [{"name"=>"meal_status", "description"=>"The status of the meal", "required"=>true}]}
      # endpoint = OpenAPIClientGenerator::Endpoint.new(OasParser::Endpoint.new(OasParser::Path.new(nil, nil, {}), "get", json))
      # expect(endpoint.parameter_description(endpoint.required_params.first)).to eq("The status of the meal")
    end

    it "defines the method name of POST endpoints with underscores" do
      json = { "operationId"=> "repos/create-meal",
               "responses"=> {"200"=>{}}}
      endpoint = OpenAPIClientGenerator::Endpoint.new(OasParser::Endpoint.new(OasParser::Path.new(nil, "meals/{meal_id}", {}), "post", json), [])
      expect(endpoint.method_name).to eq("create_meal")
    end

    it "prefixes the method name of DELETE endpoints with the respective term" do
      json = { "operationId"=> "repos/disable-meal-status",
               "responses"=> {"200"=>{}}}
      endpoint = OpenAPIClientGenerator::Endpoint.new(OasParser::Endpoint.new(OasParser::Path.new(nil, "meals/{meal_id}", {}), "delete", json), [])
      expect(endpoint.method_name).to eq("disable_meal_status")
    end

     it "defines positional arguments by default" do
       json = {"parameters"=> [{"name"=> "a", "required"=> true}, {"name"=> "b", "required"=> true}]}
       endpoint = OpenAPIClientGenerator::Endpoint.new(OasParser::Endpoint.new(OasParser::Path.new(nil, "meals/{meal_id}", {}), "post", json), [])
       expect(endpoint.parameters).to eq("a, b, options = {}")
     end

     it "defines kwarg arguments when specified" do
       json = {"parameters"=> [{"name"=> "a", "required"=> true}, {"name"=> "b", "required"=> true}]}
       endpoint = OpenAPIClientGenerator::Endpoint.new(OasParser::Endpoint.new(OasParser::Path.new(nil, "meals/{meal_id}", {}), "post", json), [], parameterizer: OpenAPIClientGenerator::Endpoint::KwargsParameterizer)
       expect(endpoint.parameters).to eq("a:, b:, **options")
     end
  end

  context OpenAPIClientGenerator::API do
    it "determines the base documentation URL given a containing endpoint" do
      json = { "externalDocs" => { "url" => "http://example.com/meals/#cook-a-meal" }}
      endpoint = OpenAPIClientGenerator::Endpoint.new(OasParser::Endpoint.new(nil, nil, json), [])
      api = OpenAPIClientGenerator::API.new("path/to/meals/", endpoints: [endpoint])
      expect(api.documentation_url).to eq("http://example.com/meals/")
    end
  end
end<|MERGE_RESOLUTION|>--- conflicted
+++ resolved
@@ -8,11 +8,7 @@
       expect(endpoint.singular?).to eq(true)
     end
 
-<<<<<<< HEAD
-    it "defines singular? as true if response is not an array type" do
-=======
     it "defines singular? as true if response is not an array type and no per page param" do
->>>>>>> 6d16db14
       json = {"parameters"=> [{"name"=>"owner", "required"=>true}], "responses"=> {"200"=> "no content"}}
       endpoint = OpenAPIClientGenerator::Endpoint.new(OasParser::Endpoint.new(OasParser::Path.new(nil, nil, {}), "get", json), [])
       expect(endpoint.singular?).to eq(true)
