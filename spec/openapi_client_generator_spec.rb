--- conflicted
+++ resolved
@@ -8,13 +8,8 @@
       expect(endpoint.singular?).to eq(true)
     end
 
-<<<<<<< HEAD
-    it "defines singular? as true if response is not an array type" do
-      json = {"parameters"=> [{"name"=>"owner", "required"=>true}], "responses"=> {"200"=> {}}}
-=======
     it "defines singular? as true if response is not an array type and no per page param" do
       json = {"parameters"=> [{"name"=>"owner", "required"=>true}], "responses"=> {"200"=> "no content"}}
->>>>>>> 791aec6c
       endpoint = OpenAPIClientGenerator::Endpoint.new(OasParser::Endpoint.new(OasParser::Path.new(nil, nil, {}), "get", json), [])
       expect(endpoint.singular?).to eq(true)
     end
