--- conflicted
+++ resolved
@@ -154,12 +154,8 @@
       # @option options [String] :assignee User login.
       # @option options [Integer] :milestone Milestone number.
       # @option options [String] :labels List of comma separated Label names. Example: <tt>bug,ui,@high</tt>.
-<<<<<<< HEAD
+      # @option options [String] :state State of the issue. <tt>open</tt> or <tt>closed</tt>
       # @return [Sawyer::Resource] The updated Issue
-=======
-      # @option options [String] :state State of the issue. <tt>open</tt> or <tt>closed</tt>
-      # @return [Issue] The updated Issue
->>>>>>> 3e047e95
       # @see http://developer.github.com/v3/issues/#edit-an-issue
       # @example Change the title of Issue #25
       #   Octokit.update_issue("pengwynn/octokit", "25", "A new title", "the same body"")
