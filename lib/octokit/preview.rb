--- conflicted
+++ resolved
@@ -12,11 +12,8 @@
       :repository_invitations => 'application/vnd.github.swamp-thing-preview+json'.freeze,
       :issue_timelines        => 'application/vnd.github.mockingbird-preview+json'.freeze,
       :pages                  => 'application/vnd.github.mister-fantastic-preview+json'.freeze,
-<<<<<<< HEAD
-      :projects               => 'application/vnd.github.inertia-preview+json'.freeze
-=======
+      :projects               => 'application/vnd.github.inertia-preview+json'.freeze,
       :traffic                => 'application/vnd.github.spiderman-preview'.freeze
->>>>>>> 3b9ba07b
     }
 
     def ensure_api_media_type(type, options)
