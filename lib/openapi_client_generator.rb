--- conflicted
+++ resolved
@@ -406,21 +406,7 @@
       # the specific endpoint is the last element, the api group is the one right before
       resource = url.split("/")[-2]
 
-<<<<<<< HEAD
-      supported_resources = %w(deployments pages hooks releases labels milestones issues reactions projects cards columns collaborators gists events runs checks contents downloads notifications pulls statistics statuses)
-=======
-      supported_resources = %w(deployments pages hooks releases labels milestones issues reactions projects gists events checks contents downloads readme notifications pulls stats statuses feeds)
-      resource = case path_segments.first
-                 when "orgs", "users"
-                   path_segments[2]
-                 when "repos"
-                   path_segments[3]
-                 else
-                   path_segments[0]
-                 end
-
-      resource = resource.split("-").first.pluralize unless (resource.nil? or resource == "readme")
->>>>>>> 9935f5a5
+      supported_resources = %w(deployments pages hooks releases labels milestones issues reactions projects cards columns collaborators gists events runs checks contents downloads notifications pulls statistics statuses feeds)
       return (supported_resources.include? resource) ? resource : :unsupported
     end
 
