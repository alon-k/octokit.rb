--- conflicted
+++ resolved
@@ -27,13 +27,9 @@
 group :test, :development do
   gem 'activesupport'
   gem 'oas_parser'
-<<<<<<< HEAD
+  gem 'pry-byebug'
   gem 'redcarpet'
   gem 'rubocop'
-=======
->>>>>>> 599dd1ce
-  gem 'pry-byebug'
-  gem 'redcarpet'
 end
 
 gemspec